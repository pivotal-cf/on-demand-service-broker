--- conflicted
+++ resolved
@@ -135,26 +135,21 @@
 			bindingResponse, err = http.DefaultClient.Do(bindingReq)
 			Expect(err).ToNot(HaveOccurred())
 		})
-
-<<<<<<< HEAD
+    
+    Context("when CF is disabled", func() {
+
+			BeforeEach(func() {
+				cfClient = "noopservicescontroller"
+			})
+
+			It("returns HTTP 201", func() {
+				Expect(bindingResponse.StatusCode).To(Equal(http.StatusCreated))
+			})
+
+		})
+
 		It("exhibits success", func() {
 			By("responding with HTTP 201")
-
-=======
-		Context("when CF is disabled", func() {
-
-			BeforeEach(func() {
-				cfClient = "noopservicescontroller"
-			})
-
-			It("returns HTTP 201", func() {
-				Expect(bindingResponse.StatusCode).To(Equal(http.StatusCreated))
-			})
-
-		})
-
-		It("returns HTTP 201", func() {
->>>>>>> 568ec9e6
 			Expect(bindingResponse.StatusCode).To(Equal(http.StatusCreated))
 
 			By("including credentials, syslog drain URL and route service URL in response body")
